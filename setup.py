#! /usr/bin/env python

import codecs
import os

from setuptools import find_packages, setup

# get __version__ from _version.py
ver_file = os.path.join('skelm', '_version.py')
with open(ver_file) as f:
    exec(f.read())

DISTNAME = 'scikit-elm'
DESCRIPTION = 'Extreme Learning Machine regressor/classifer compatible with scikit-learn'
with codecs.open('README.rst', encoding='utf-8-sig') as f:
    LONG_DESCRIPTION = f.read()
MAINTAINER = 'Anton Akusok'
MAINTAINER_EMAIL = 'akusok.a@gmail.com'
URL = 'https://github.com/akusok/scikit-elm'
LICENSE = 'MIT'
DOWNLOAD_URL = 'https://github.com/akusok/scikit-elm'
VERSION = __version__
INSTALL_REQUIRES = ['numpy', 'scipy', 'scikit-learn']
CLASSIFIERS = ['Intended Audience :: Science/Research',
               'Intended Audience :: Developers',
               'License :: OSI Approved',
               'Programming Language :: Python',
               'Topic :: Software Development',
               'Topic :: Scientific/Engineering',
               'Operating System :: Microsoft :: Windows',
               'Operating System :: POSIX',
               'Operating System :: Unix',
               'Operating System :: MacOS',
<<<<<<< HEAD
               'Programming Language :: Python :: 3.6',
               'Programming Language :: Python :: 3.7',
               'Programming Language :: Python :: 3.8']
=======
               'Programming Language :: Python :: 3.7',
               'Programming Language :: Python :: 3.8',
               'Programming Language :: Python :: 3.9',
               'Programming Language :: Python :: 3.10']

>>>>>>> af812a7c
EXTRAS_REQUIRE = {
    'tests': [
        'unittest',],
    'docs': [
        'sphinx',
        'sphinx-gallery',
        'sphinx_rtd_theme',
        'numpydoc',
        'matplotlib'
    ]
}

setup(name=DISTNAME,
      maintainer=MAINTAINER,
      maintainer_email=MAINTAINER_EMAIL,
      description=DESCRIPTION,
      license=LICENSE,
      url=URL,
      version=VERSION,
      download_url=DOWNLOAD_URL,
      long_description=LONG_DESCRIPTION,
      zip_safe=False,  # the package can run out of an .egg file
      classifiers=CLASSIFIERS,
      packages=find_packages(),
      install_requires=INSTALL_REQUIRES,
      extras_require=EXTRAS_REQUIRE)<|MERGE_RESOLUTION|>--- conflicted
+++ resolved
@@ -31,17 +31,11 @@
                'Operating System :: POSIX',
                'Operating System :: Unix',
                'Operating System :: MacOS',
-<<<<<<< HEAD
-               'Programming Language :: Python :: 3.6',
-               'Programming Language :: Python :: 3.7',
-               'Programming Language :: Python :: 3.8']
-=======
                'Programming Language :: Python :: 3.7',
                'Programming Language :: Python :: 3.8',
                'Programming Language :: Python :: 3.9',
                'Programming Language :: Python :: 3.10']
 
->>>>>>> af812a7c
 EXTRAS_REQUIRE = {
     'tests': [
         'unittest',],
