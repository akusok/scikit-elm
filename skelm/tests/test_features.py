--- conflicted
+++ resolved
@@ -9,29 +9,6 @@
     def setUp(self) -> None:
         self.params = [(load_iris(return_X_y=True), ELMClassifier), (load_boston(return_X_y=True), ELMRegressor)]
 
-<<<<<<< HEAD
-    assert score_10 > score_3
-
-@pytest.mark.parametrize(
-    "data,elm", [(load_iris(return_X_y=True), ELMClassifier), (load_boston(return_X_y=True), ELMRegressor)]
-)
-def test_Forgetting_SameResults(data, elm):
-    X, y = data
-    X1, X2, X3 = [X[i::3] for i in range(3)]
-    y1, y2, y3 = [y[i::3] for i in range(3)]
-
-    elm1 = elm(n_neurons=10, random_state=0)
-    elm1.fit(X1, y1)
-    score1 = elm1.score(X3, y3)
-
-    elm2 = elm(n_neurons=10, random_state=0)
-    elm2.fit(X, y)
-    elm2.partial_fit(X2, y2, forget=True)
-    elm2.partial_fit(X3, y3, forget=True)
-    score2 = elm2.score(X3, y3)
-
-    assert pytest.approx(score1) == score2
-=======
     def test_NeuronsAmount_CanSetManually(self):
         for data, elm in self.params:
             print("foo")
@@ -61,5 +38,4 @@
             elm2.partial_fit(X3, y3, forget=True)
             score2 = elm2.score(X3, y3)
 
-            assert_allclose(score1, score2)
->>>>>>> af812a7c
+            assert_allclose(score1, score2)